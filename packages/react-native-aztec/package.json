--- conflicted
+++ resolved
@@ -1,10 +1,6 @@
 {
 	"name": "@wordpress/react-native-aztec",
-<<<<<<< HEAD
-	"version": "1.66.0",
-=======
 	"version": "1.67.0",
->>>>>>> a306eba4
 	"description": "Aztec view for react-native.",
 	"private": true,
 	"author": "The WordPress Contributors",
