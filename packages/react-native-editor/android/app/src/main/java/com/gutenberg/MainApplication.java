package com.gutenberg;

import android.app.Application;
import android.content.Intent;
import android.content.res.Configuration;
import android.os.Bundle;
import android.util.Log;
import android.widget.Toast;

import androidx.core.util.Consumer;

import com.facebook.react.ReactApplication;
import com.BV.LinearGradient.LinearGradientPackage;
import com.facebook.react.bridge.ReadableMap;
import com.reactnativecommunity.slider.ReactSliderPackage;
import com.brentvatne.react.ReactVideoPackage;
import com.facebook.react.bridge.ReadableArray;
import com.facebook.react.devsupport.interfaces.DevOptionHandler;
import com.facebook.react.devsupport.interfaces.DevSupportManager;
import com.horcrux.svg.SvgPackage;
import org.linusu.RNGetRandomValuesPackage;

import org.wordpress.mobile.ReactNativeAztec.ReactAztecPackage;
import org.wordpress.mobile.ReactNativeGutenbergBridge.GutenbergBridgeInterface;
import org.wordpress.mobile.ReactNativeGutenbergBridge.GutenbergBridgeJS2Parent;
import org.wordpress.mobile.ReactNativeGutenbergBridge.GutenbergWebViewActivity;
import org.wordpress.mobile.ReactNativeGutenbergBridge.RNMedia;
import org.wordpress.mobile.ReactNativeGutenbergBridge.RNReactNativeGutenbergBridgePackage;
import org.wordpress.mobile.WPAndroidGlue.Media;

import com.facebook.react.ReactNativeHost;
import com.facebook.react.ReactPackage;
import com.facebook.react.shell.MainReactPackage;
import com.facebook.soloader.SoLoader;
import com.swmansion.gesturehandler.react.RNGestureHandlerPackage;
import com.swmansion.reanimated.ReanimatedPackage;
import com.swmansion.rnscreens.RNScreensPackage;
import com.th3rdwave.safeareacontext.SafeAreaContextPackage;
import org.reactnative.maskedview.RNCMaskedViewPackage;

import java.util.Arrays;
import java.util.List;
import java.util.ArrayList;

public class MainApplication extends Application implements ReactApplication, GutenbergBridgeInterface {

    private static final String TAG = "MainApplication";

    private ReactNativeHost mReactNativeHost;
    private RNReactNativeGutenbergBridgePackage mRnReactNativeGutenbergBridgePackage;
    private GutenbergBridgeJS2Parent.ReplaceUnsupportedBlockCallback mReplaceUnsupportedBlockCallback;

    private ReactNativeHost createReactNativeHost() {
        mRnReactNativeGutenbergBridgePackage = new RNReactNativeGutenbergBridgePackage(new GutenbergBridgeJS2Parent() {
            @Override
            public void responseHtml(String title, String html, boolean changed, ReadableMap contentInfo) {
            }

            @Override
            public void requestMediaImport(String url, MediaSelectedCallback mediaSelectedCallback) {
            }

            @Override
            public void requestMediaPickerFromDeviceCamera(MediaSelectedCallback mediaSelectedCallback, MediaType mediaType) {
            }

            @Override
            public void requestMediaPickFromDeviceLibrary(MediaSelectedCallback mediaSelectedCallback, Boolean allowMultipleSelection, MediaType mediaType) {
            }

            @Override
            public void requestMediaPickFromMediaLibrary(MediaSelectedCallback mediaSelectedCallback, Boolean allowMultipleSelection, MediaType mediaType) {
                List<RNMedia> rnMediaList = new ArrayList<>();
                if (mediaType == MediaType.IMAGE) {
                    rnMediaList.add(new Media(1, "https://cldup.com/cXyG__fTLN.jpg", "image", "Mountain" ));
                } else if (mediaType == MediaType.VIDEO) {
                    rnMediaList.add(new Media(2, "https://i.cloudup.com/YtZFJbuQCE.mov", "video", "Cloudup" ));
                }
                mediaSelectedCallback.onMediaFileSelected(rnMediaList);
            }


            @Override
            public void mediaUploadSync(MediaSelectedCallback mediaSelectedCallback) {
            }

            @Override
            public void requestImageFailedRetryDialog(int mediaId) {
            }

            @Override
            public void requestImageUploadCancelDialog(int mediaId) {
            }

            @Override
            public void requestImageUploadCancel(int mediaId) {
            }

            @Override
            public void editorDidMount(ReadableArray unsupportedBlockNames) {
            }

            @Override
            public void editorDidAutosave() {
            }

            @Override
            public void getOtherMediaPickerOptions(OtherMediaOptionsReceivedCallback otherMediaOptionsReceivedCallback, MediaType mediaType) {

            }

            @Override
            public void requestMediaPickFrom(String mediaSource, MediaSelectedCallback mediaSelectedCallback, Boolean allowMultipleSelection) {

            }

            @Override
            public void requestImageFullscreenPreview(String mediaUrl) {

            }

            @Override
            public void requestMediaEditor(MediaSelectedCallback mediaSelectedCallback, String mediaUrl) {

            }

            @Override
            public void logUserEvent(GutenbergUserEvent gutenbergUserEvent, ReadableMap eventProperties) {
            }

            @Override
            public void setStarterPageTemplatesTooltipShown(boolean tooltipShown) {
            }

            @Override
            public void requestStarterPageTemplatesTooltipShown(StarterPageTemplatesTooltipShownCallback starterPageTemplatesTooltipShownCallback) {
            }

            @Override
            public void editorDidEmitLog(String message, LogLevel logLevel) {
                switch (logLevel) {
                    case TRACE:
                        Log.d(TAG, message);
                        break;
                    case INFO:
                        Log.i(TAG, message);
                        break;
                    case WARN:
                        Log.w(TAG, message);
                        break;
                    case ERROR:
                        Log.e(TAG, message);
                        break;
                }
            }

            @Override
            public void performRequest(String path, Consumer<String> onSuccess, Consumer<Bundle> onError) {}

            @Override
            public void gutenbergDidRequestUnsupportedBlockFallback(ReplaceUnsupportedBlockCallback replaceUnsupportedBlockCallback,
                                                                    String content,
                                                                    String blockId,
                                                                    String blockName,
                                                                    String blockTitle) {
                mReplaceUnsupportedBlockCallback = replaceUnsupportedBlockCallback;
                openGutenbergWebView(content, blockId, blockTitle);
            }

            @Override
            public void onAddMention(Consumer<String> onSuccess) {
                onSuccess.accept("matt");
            }

            @Override
<<<<<<< HEAD
            public void requestStoryCreatorLoad(
                    ReplaceStoryEditedBlockCallback replaceStoryEditedBlockCallback,
                    ReadableArray mediaFiles,
                    String blockId
            ) {
                // mReplaceStoryEditedBlockCallback = replaceStoryEditedBlockCallback;
                // mOnStoryCreatorLoadRequestListener.onRequestStoryCreatorLoad(content, blockId);
                Toast.makeText(MainApplication.this, "requestStoryCreatorLoad called", Toast.LENGTH_SHORT).show();
            }

=======
            public void gutenbergDidSendButtonPressedAction(String buttonType) {

            }
            
>>>>>>> 0c53c106
        }, isDarkMode());

        return new ReactNativeHost(this) {
            @Override
            public boolean getUseDeveloperSupport() {
                return BuildConfig.DEBUG;
            }

            @Override
            protected List<ReactPackage> getPackages() {
                return Arrays.asList(
                        new MainReactPackage(),
                        new ReactSliderPackage(),
                        new ReactVideoPackage(),
                        new SvgPackage(),
                        // passing null because we do not need log handlers in the demo app
                        new ReactAztecPackage(null, null),
                        new LinearGradientPackage(),
                        new RNGetRandomValuesPackage(),
                        new RNCMaskedViewPackage(),
                        new RNGestureHandlerPackage(),
                        new ReanimatedPackage(),
                        new SafeAreaContextPackage(),
                        new RNScreensPackage(),
                        mRnReactNativeGutenbergBridgePackage);
            }

            @Override
            protected String getJSMainModuleName() {
                return "index";
            }
        };
    }

    private boolean isDarkMode() {
        Configuration configuration = getResources().getConfiguration();
        int currentNightMode = configuration.uiMode & Configuration.UI_MODE_NIGHT_MASK;

        return currentNightMode == Configuration.UI_MODE_NIGHT_YES;
    }

    private void openGutenbergWebView(String content,
                                      String blockId,
                                      String blockName) {
        Intent intent = new Intent(this, GutenbergWebViewActivity.class);
        intent.putExtra(GutenbergWebViewActivity.ARG_BLOCK_CONTENT, content);
        intent.putExtra(GutenbergWebViewActivity.ARG_BLOCK_ID, blockId);
        intent.putExtra(GutenbergWebViewActivity.ARG_BLOCK_NAME, blockName);
        intent.addFlags(Intent.FLAG_ACTIVITY_NEW_TASK);
        startActivity(intent);
    }

    @Override
    public ReactNativeHost getReactNativeHost() {
        if (mReactNativeHost == null) {
            mReactNativeHost = createReactNativeHost();
            createCustomDevOptions(mReactNativeHost);
        }

        return mReactNativeHost;
    }

    @Override
    public void onCreate() {
        super.onCreate();
        SoLoader.init(this, /* native exopackage */ false);
    }

    private void createCustomDevOptions(ReactNativeHost reactNativeHost) {
        DevSupportManager devSupportManager = reactNativeHost.getReactInstanceManager().getDevSupportManager();

        devSupportManager.addCustomDevOption("Show html", new DevOptionHandler() {
            @Override
            public void onOptionSelected() {
                mRnReactNativeGutenbergBridgePackage.getRNReactNativeGutenbergBridgeModule().toggleEditorMode();
            }
        });
    }

    @Override
    public void saveContent(String content, String blockId) {
        if (mReplaceUnsupportedBlockCallback != null) {
            mReplaceUnsupportedBlockCallback.replaceUnsupportedBlock(content, blockId);
        }
    }
}<|MERGE_RESOLUTION|>--- conflicted
+++ resolved
@@ -173,7 +173,6 @@
             }
 
             @Override
-<<<<<<< HEAD
             public void requestStoryCreatorLoad(
                     ReplaceStoryEditedBlockCallback replaceStoryEditedBlockCallback,
                     ReadableArray mediaFiles,
@@ -184,12 +183,11 @@
                 Toast.makeText(MainApplication.this, "requestStoryCreatorLoad called", Toast.LENGTH_SHORT).show();
             }
 
-=======
+            @Override
             public void gutenbergDidSendButtonPressedAction(String buttonType) {
 
             }
             
->>>>>>> 0c53c106
         }, isDarkMode());
 
         return new ReactNativeHost(this) {
