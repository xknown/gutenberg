/**
 * External dependencies
 */
const spawn = require( 'cross-spawn' );
const { existsSync, readFileSync } = require( 'fs' );
const chalk = require( 'chalk' );

/**
 * Internal dependencies
 */
const { getArgFromCLI, hasArgInCLI } = require( '../utils' );

/*
 * WARNING: Changes to this file may inadvertently cause us to distribute code that
 * is not GPL2 compatible.
 *
 * When adding a new license (for example, when a new package has a variation of the
 * various license strings), please ensure that changes to this file are explicitly
 * reviewed and approved.
 */

const ERROR = chalk.reset.inverse.bold.red( ' ERROR ' );
const WARNING = chalk.reset.inverse.bold.yellow( ' WARNING ' );

const prod = hasArgInCLI( '--prod' ) || hasArgInCLI( '--production' );
const dev = hasArgInCLI( '--dev' ) || hasArgInCLI( '--development' );
const gpl2 = hasArgInCLI( '--gpl2' );
const ignored = hasArgInCLI( '--ignore' )
	? getArgFromCLI( '--ignore' )
			// "--ignore=a, b" -> "[ 'a', ' b' ]"
			.split( ',' )
			// "[ 'a', ' b' ]" -> "[ 'a', 'b' ]"
			.map( ( moduleName ) => moduleName.trim() )
	: [];

/*
 * A list of license strings that we've found to be GPL2 compatible.
 *
 * Note the strings with "AND" in them at the bottom: these should only be added when
 * all the licenses in that string are GPL2 compatible.
 */
const gpl2CompatibleLicenses = [
	'Apache-2.0 WITH LLVM-exception',
	'Artistic-2.0',
	'BSD',
	'BSD-2-Clause',
	'BSD-3-Clause',
	'BSD-3-Clause-W3C',
	'0BSD',
	'CC-BY-4.0',
	'CC0-1.0',
	'GPL-2.0',
	'GPL-2.0+',
	'GPL-2.0-or-later',
	'ISC',
	'LGPL-2.1',
	'MIT',
	'MIT/X11',
	'MPL-2.0',
	'Public Domain',
	'Unlicense',
	'WTFPL',
	'Zlib',
<<<<<<< HEAD
	'(MIT AND BSD-3-Clause)',
	'(MIT AND Zlib)',
	'(CC-BY-4.0 AND MIT)',
	'0BSD',
=======
>>>>>>> a7e56be9
];

/*
 * A list of OSS license strings that aren't GPL2 compatible.
 *
 * We're cool with using packages that are licensed under any of these if we're not
 * distributing them (for example, build tools), but we can't included them in a release.
 */
const otherOssLicenses = [
	'Apache-2.0',
	'Apache License, Version 2.0',
	'CC-BY-3.0',
	'CC-BY-SA-2.0',
	'LGPL',
];

const licenses = [
	...gpl2CompatibleLicenses,
	...( gpl2 ? [] : otherOssLicenses ),
];

/*
 * Some packages don't included a license string in their package.json file, but they
 * do have a license listed elsewhere. These files are checked for matching license strings.
 */
const licenseFiles = [
	'LICENCE',
	'license',
	'LICENSE',
	'LICENSE.md',
	'LICENSE.txt',
	'LICENSE-MIT',
	'MIT-LICENSE.txt',
	'Readme.md',
	'README.md',
];

/*
 * When searching through files for licensing information, these are the strings we look for,
 * and their matching license.
 */
const licenseFileStrings = {
	'Apache-2.0': [ 'Licensed under the Apache License, Version 2.0' ],
	BSD: [
		'Redistributions in binary form must reproduce the above copyright notice,',
	],
	'BSD-3-Clause-W3C': [ 'W3C 3-clause BSD License' ],
	MIT: [
		'Permission is hereby granted, free of charge,',
		'## License\n\nMIT',
		'## License\n\n  MIT',
	],
};

/**
 * Check if a license string matches the given license.
 *
 * The license string can be a single license, or an SPDX-compatible "OR" license string.
 * eg, "(MIT OR Zlib)".
 *
 * @param {string} allowedLicense The license that's allowed.
 * @param {string} licenseType The license string to check.
 *
 * @return {boolean} true if the licenseType matches the allowedLicense, false if it doesn't.
 */
const checkLicense = ( allowedLicense, licenseType ) => {
	if ( ! licenseType ) {
		return false;
	}

	// Some licenses have unusual capitalisation in them.
	const formattedAllowedLicense = allowedLicense.toLowerCase();
	const formattedlicenseType = licenseType.toLowerCase();

	if ( formattedAllowedLicense === formattedlicenseType ) {
		return true;
	}

	// We can skip the parsing below if there isn't an 'OR' in the license.
	if ( ! formattedlicenseType.includes( ' or ' ) ) {
		return false;
	}

	/*
	 * In order to do a basic parse of SPDX-compatible "OR" license strings, we:
	 * - Remove surrounding brackets: "(mit or zlib)" -> "mit or zlib"
	 * - Split it into an array: "mit or zlib" -> [ "mit", "zlib" ]
	 * - Trim any remaining whitespace from each element
	 */
	const subLicenseTypes = formattedlicenseType
		.replace( /^\(*/g, '' )
		.replace( /\)*$/, '' )
		.split( ' or ' )
		.map( ( e ) => e.trim() );

	// We can then check our array of licenses against the allowedLicense.
	return (
		undefined !==
		subLicenseTypes.find( ( subLicenseType ) =>
			checkLicense( allowedLicense, subLicenseType )
		)
	);
};

// Use `npm ls` to grab a list of all the packages.
const child = spawn.sync(
	'npm',
	[
		'ls',
		'--json',
		'--long',
		...( prod ? [ '--prod' ] : [] ),
		...( dev ? [ '--dev' ] : [] ),
	],
	{ maxBuffer: 1024 * 1024 * 100 } // output size for prod is ~21 MB and dev is ~76 MB
);

const result = JSON.parse( child.stdout.toString() );

const topLevelDeps = result.dependencies;

function traverseDepTree( deps ) {
	for ( const key in deps ) {
		const dep = deps[ key ];

		if ( ignored.includes( dep.name ) ) {
			return;
		}

		if ( ! dep.hasOwnProperty( 'path' ) ) {
			if ( dep.hasOwnProperty( 'peerMissing' ) ) {
				process.stdout.write(
					`${ WARNING } Unable to locate path for missing peer dep ${ dep.name }@${ dep.version }. `
				);
			} else {
				process.exitCode = 1;
				process.stdout.write(
					`${ ERROR } Unable to locate path for ${ dep.name }@${ dep.version }. `
				);
			}
		} else if ( dep.missing ) {
			process.stdout.write(
				`${ WARNING } missing dep ${ dep.name }@${ dep.version }. `
			);
		} else {
			checkDepLicense( dep.path );
		}

		if ( dep.hasOwnProperty( 'dependencies' ) ) {
			traverseDepTree( dep.dependencies );
		} else {
			return;
		}
	}
}

function detectTypeFromLicenseFiles( path ) {
	return licenseFiles.reduce( ( detectedType, licenseFile ) => {
		if ( detectedType ) {
			return detectedType;
		}

		const licensePath = path + '/' + licenseFile;

		if ( existsSync( licensePath ) ) {
			const licenseText = readFileSync( licensePath ).toString();

			// Check if the file contains any of the strings in licenseFileStrings
			return Object.keys( licenseFileStrings ).reduce(
				( stringDetectedType, licenseStringType ) => {
					const licenseFileString =
						licenseFileStrings[ licenseStringType ];

					return licenseFileString.reduce(
						( currentDetectedType, fileString ) => {
							if ( licenseText.includes( fileString ) ) {
								return licenseStringType;
							}
							return currentDetectedType;
						},
						stringDetectedType
					);
				},
				detectedType
			);
		}
		return detectedType;
	}, false );
}

function checkDepLicense( path ) {
	if ( ! path ) {
		return;
	}

	const filename = path + '/package.json';
	if ( ! existsSync( filename ) ) {
		process.stdout.write( `Unable to locate package.json in ${ path }.` );
		process.exit( 1 );
	}

	/*
	 * The package.json format can be kind of weird. We allow for the following formats:
	 * - { license: 'MIT' }
	 * - { license: { type: 'MIT' } }
	 * - { licenses: [ 'MIT', 'Zlib' ] }
	 * - { licenses: [ { type: 'MIT' }, { type: 'Zlib' } ] }
	 */
	const packageInfo = require( filename );
	const license =
		packageInfo.license ||
		( packageInfo.licenses &&
			packageInfo.licenses.map( ( l ) => l.type || l ).join( ' OR ' ) );
	let licenseType = typeof license === 'object' ? license.type : license;

	// Check if the license we've detected is telling us to look in the license file, instead.
	if (
		licenseType &&
		licenseFiles.find( ( licenseFile ) =>
			licenseType.includes( licenseFile )
		)
	) {
		licenseType = undefined;
	}

	if ( licenseType ) {
		const allowed = licenses.find( ( allowedLicense ) =>
			checkLicense( allowedLicense, licenseType )
		);
		if ( allowed ) {
			return;
		}
	}

	/*
	 * If we haven't been able to detect a license in the package.json file,
	 * or the type was invalid, try reading it from the files defined in
	 * license files, instead.
	 */
	const detectedLicenseType = detectTypeFromLicenseFiles( path );
	if ( ! licenseType && ! detectedLicenseType ) {
		return;
	}

	// Now that we have a license to check, see if any of the allowed licenses match.
	const allowed = licenses.find( ( allowedLicense ) =>
		checkLicense( allowedLicense, detectedLicenseType )
	);

	if ( ! allowed ) {
		process.exitCode = 1;
		process.stdout.write(
			`${ ERROR } Module ${ packageInfo.name } has an incompatible license '${ licenseType }'.\n`
		);
	}
}

traverseDepTree( topLevelDeps );<|MERGE_RESOLUTION|>--- conflicted
+++ resolved
@@ -61,13 +61,6 @@
 	'Unlicense',
 	'WTFPL',
 	'Zlib',
-<<<<<<< HEAD
-	'(MIT AND BSD-3-Clause)',
-	'(MIT AND Zlib)',
-	'(CC-BY-4.0 AND MIT)',
-	'0BSD',
-=======
->>>>>>> a7e56be9
 ];
 
 /*
