--- conflicted
+++ resolved
@@ -15,11 +15,7 @@
 import { __ } from '@wordpress/i18n';
 import { BlockControls, InspectorControls } from '@wordpress/block-editor';
 import ServerSideRender from '@wordpress/server-side-render';
-<<<<<<< HEAD
-import { rss, pencil } from '@wordpress/icons';
-=======
 import { rss, pencil, grid, list } from '@wordpress/icons';
->>>>>>> 251bab45
 
 const DEFAULT_MIN_ITEMS = 1;
 const DEFAULT_MAX_ITEMS = 10;
