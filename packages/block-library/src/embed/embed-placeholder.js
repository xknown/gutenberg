--- conflicted
+++ resolved
@@ -34,11 +34,7 @@
 					placeholder={ __( 'Enter URL to embed here…' ) }
 					onChange={ onChange }
 				/>
-<<<<<<< HEAD
-				<Button isSecondary type="submit">
-=======
 				<Button isPrimary type="submit">
->>>>>>> 251bab45
 					{ _x( 'Embed', 'button label' ) }
 				</Button>
 			</form>
