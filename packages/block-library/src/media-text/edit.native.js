--- conflicted
+++ resolved
@@ -121,12 +121,8 @@
 				onWidthChange={ this.onWidthChange }
 				commitWidthChange={ this.commitWidthChange }
 				onFocus={ this.props.onFocus }
-<<<<<<< HEAD
-				isSelected={ this.props.isSelected }
+				isSelected={ isSelected }
 				{ ...{ mediaAlt, mediaId, mediaType, mediaUrl, mediaPosition, mediaWidth, imageFill, focalPoint } }
-=======
-				{ ...{ mediaAlt, mediaId, mediaType, mediaUrl, mediaPosition, mediaWidth, imageFill, focalPoint, isSelected } }
->>>>>>> 401ed230
 			/>
 		);
 	}
