/**
 * External dependencies
 */
import {
	every,
	filter,
	find,
	forEach,
	map,
	some,
} from 'lodash';

/**
 * WordPress dependencies
 */
import { compose } from '@wordpress/compose';
import {
	PanelBody,
	RangeControl,
	SelectControl,
	ToggleControl,
	withNotices,
} from '@wordpress/components';
import {
	MediaPlaceholder,
	InspectorControls,
} from '@wordpress/block-editor';
import { Component, Platform } from '@wordpress/element';
import { __ } from '@wordpress/i18n';
import { getBlobByURL, isBlobURL, revokeBlobURL } from '@wordpress/blob';
import { withSelect } from '@wordpress/data';
import { withViewportMatch } from '@wordpress/viewport';

/**
 * Internal dependencies
 */
import { sharedIcon } from './shared-icon';
import { defaultColumnsNumber, pickRelevantMediaFiles } from './shared';
import Gallery from './gallery';

const MAX_COLUMNS = 8;
const linkOptions = [
	{ value: 'attachment', label: __( 'Attachment Page' ) },
	{ value: 'media', label: __( 'Media File' ) },
	{ value: 'none', label: __( 'None' ) },
];
const ALLOWED_MEDIA_TYPES = [ 'image' ];

const PLACEHOLDER_TEXT = Platform.select( {
	web: __( 'Drag images, upload new ones or select files from your library.' ),
	native: __( 'ADD MEDIA' ),
} );

// currently this is needed for consistent controls UI on mobile
// this can be removed after control components settle on consistent defaults
const MOBILE_CONTROL_PROPS = Platform.select( {
	web: {},
	native: { separatorType: 'fullWidth' },
} );

class GalleryEdit extends Component {
	constructor() {
		super( ...arguments );

		this.onSelectImage = this.onSelectImage.bind( this );
		this.onSelectImages = this.onSelectImages.bind( this );
		this.setLinkTo = this.setLinkTo.bind( this );
		this.setColumnsNumber = this.setColumnsNumber.bind( this );
		this.toggleImageCrop = this.toggleImageCrop.bind( this );
		this.onMove = this.onMove.bind( this );
		this.onMoveForward = this.onMoveForward.bind( this );
		this.onMoveBackward = this.onMoveBackward.bind( this );
		this.onRemoveImage = this.onRemoveImage.bind( this );
		this.onUploadError = this.onUploadError.bind( this );
		this.setImageAttributes = this.setImageAttributes.bind( this );
		this.setAttributes = this.setAttributes.bind( this );
		this.onFocusGalleryCaption = this.onFocusGalleryCaption.bind( this );

		this.state = {
			selectedImage: null,
			attachmentCaptions: null,
		};
	}

	setAttributes( attributes ) {
		if ( attributes.ids ) {
			throw new Error( 'The "ids" attribute should not be changed directly. It is managed automatically when "images" attribute changes' );
		}

		if ( attributes.images ) {
			attributes = {
				...attributes,
				ids: map( attributes.images, 'id' ),
			};
		}

		this.props.setAttributes( attributes );
	}

	onSelectImage( index ) {
		return () => {
			if ( this.state.selectedImage !== index ) {
				this.setState( {
					selectedImage: index,
				} );
			}
		};
	}

	onMove( oldIndex, newIndex ) {
		const images = [ ...this.props.attributes.images ];
		images.splice( newIndex, 1, this.props.attributes.images[ oldIndex ] );
		images.splice( oldIndex, 1, this.props.attributes.images[ newIndex ] );
		this.setState( { selectedImage: newIndex } );
		this.setAttributes( { images } );
	}

	onMoveForward( oldIndex ) {
		return () => {
			if ( oldIndex === this.props.attributes.images.length - 1 ) {
				return;
			}
			this.onMove( oldIndex, oldIndex + 1 );
		};
	}

	onMoveBackward( oldIndex ) {
		return () => {
			if ( oldIndex === 0 ) {
				return;
			}
			this.onMove( oldIndex, oldIndex - 1 );
		};
	}

	onRemoveImage( index ) {
		return () => {
			const images = filter( this.props.attributes.images, ( img, i ) => index !== i );
			const { columns } = this.props.attributes;
			this.setState( { selectedImage: null } );
			this.setAttributes( {
				images,
				columns: columns ? Math.min( images.length, columns ) : columns,
			} );
		};
	}

	selectCaption( newImage, images, attachmentCaptions ) {
		const currentImage = find(
			images, { id: newImage.id }
		);

		const currentImageCaption = currentImage ? currentImage.caption : newImage.caption;

		if ( ! attachmentCaptions ) {
			return currentImageCaption;
		}

		const attachment = find(
			attachmentCaptions, { id: newImage.id }
		);

		// if the attachment caption is updated
		if ( attachment && ( attachment.caption !== newImage.caption ) ) {
			return newImage.caption;
		}

		return currentImageCaption;
	}

	onSelectImages( newImages ) {
		const { columns, images } = this.props.attributes;
		const { attachmentCaptions } = this.state;
		this.setState(
			{
				attachmentCaptions: newImages.map( ( newImage ) => ( {
					id: newImage.id,
					caption: newImage.caption,
				} ) ),
			}
		);
		this.setAttributes( {
			images: newImages.map( ( newImage ) => ( {
				...pickRelevantMediaFiles( newImage ),
				caption: this.selectCaption( newImage, images, attachmentCaptions ),
			} ) ),
			columns: columns ? Math.min( newImages.length, columns ) : columns,
		} );
	}

	onUploadError( message ) {
		const { noticeOperations } = this.props;
		noticeOperations.removeAllNotices();
		noticeOperations.createErrorNotice( message );
	}

	setLinkTo( value ) {
		this.setAttributes( { linkTo: value } );
	}

	setColumnsNumber( value ) {
		this.setAttributes( { columns: value } );
	}

	toggleImageCrop() {
		this.setAttributes( { imageCrop: ! this.props.attributes.imageCrop } );
	}

	getImageCropHelp( checked ) {
		return checked ? __( 'Thumbnails are cropped to align.' ) : __( 'Thumbnails are not cropped.' );
	}

	onFocusGalleryCaption() {
		this.setState( {
			selectedImage: null,
		} );
	}

	setImageAttributes( index, attributes ) {
		const { attributes: { images } } = this.props;
		const { setAttributes } = this;
		if ( ! images[ index ] ) {
			return;
		}
		setAttributes( {
			images: [
				...images.slice( 0, index ),
				{
					...images[ index ],
					...attributes,
				},
				...images.slice( index + 1 ),
			],
		} );
	}

	componentDidMount() {
		const { attributes, mediaUpload } = this.props;
		const { images } = attributes;
		if (
			Platform.OS === 'web' &&
			images && images.length > 0 &&
			every( images, ( { url } ) => isBlobURL( url ) )
		) {
			const filesList = map( images, ( { url } ) => getBlobByURL( url ) );
			forEach( images, ( { url } ) => revokeBlobURL( url ) );
			mediaUpload( {
				filesList,
				onFileChange: this.onSelectImages,
				allowedTypes: [ 'image' ],
			} );
		}
	}

	componentDidUpdate( prevProps ) {
		// Deselect images when deselecting the block
		if ( ! this.props.isSelected && prevProps.isSelected ) {
			this.setState( {
				selectedImage: null,
				captionSelected: false,
			} );
		}
	}

	render() {
		const {
			attributes,
			className,
			isSelected,
			noticeUI,
		} = this.props;
		const {
			columns = defaultColumnsNumber( attributes ),
			imageCrop,
			images,
			linkTo,
		} = attributes;

		const hasImages = !! images.length;
		const hasImagesWithId = hasImages && some( images, ( { id } ) => id );

		const mediaPlaceholder = (
			<MediaPlaceholder
				addToGallery={ hasImagesWithId }
				isAppender={ hasImages }
				className={ className }
				disableMediaButtons={ hasImages && ! isSelected }
				icon={ ! hasImages && sharedIcon }
				labels={ {
					title: ! hasImages && __( 'Gallery' ),
					instructions: ! hasImages && PLACEHOLDER_TEXT,
				} }
				onSelect={ this.onSelectImages }
				accept="image/*"
				allowedTypes={ ALLOWED_MEDIA_TYPES }
				multiple
				value={ hasImagesWithId ? images : undefined }
				onError={ this.onUploadError }
				notices={ hasImages ? undefined : noticeUI }
				onFocus={ this.props.onFocus }
			/>
		);

		if ( ! hasImages ) {
			return mediaPlaceholder;
		}
		return (
			<>
				<InspectorControls>
					<PanelBody title={ __( 'Gallery Settings' ) }>
						{ images.length > 1 && <RangeControl
							label={ __( 'Columns' ) }
							{ ...MOBILE_CONTROL_PROPS }
							value={ columns }
							onChange={ this.setColumnsNumber }
							min={ 1 }
							max={ Math.min( MAX_COLUMNS, images.length ) }
							required
						/> }
						<ToggleControl
							label={ __( 'Crop Images' ) }
							{ ...MOBILE_CONTROL_PROPS }
							checked={ !! imageCrop }
							onChange={ this.toggleImageCrop }
							help={ this.getImageCropHelp }
						/>
						<SelectControl
							label={ __( 'Link To' ) }
							{ ...MOBILE_CONTROL_PROPS }
							value={ linkTo }
							onChange={ this.setLinkTo }
							options={ linkOptions }
						/>
					</PanelBody>
				</InspectorControls>
				{ noticeUI }
<<<<<<< HEAD
				<ul
					className={ classnames(
						className,
						{
							[ `align${ align }` ]: align,
							[ `columns-${ columns }` ]: columns,
							'is-cropped': imageCrop,
						}
					) }
				>
					{ images.map( ( img, index ) => {
						/* translators: %1$d is the order number of the image, %2$d is the total number of images. */
						const ariaLabel = sprintf( __( 'image %1$d of %2$d in gallery' ), ( index + 1 ), images.length );

						return (
							<li className="blocks-gallery-item" key={ img.id || img.url }>
								<GalleryImage
									url={ img.url }
									alt={ img.alt }
									id={ img.id }
									isCompact={ columns >= 7 }
									isFirstItem={ index === 0 }
									isLastItem={ ( index + 1 ) === images.length }
									isSelected={ isSelected && this.state.selectedImage === index }
									onMoveBackward={ this.onMoveBackward( index ) }
									onMoveForward={ this.onMoveForward( index ) }
									onRemove={ this.onRemoveImage( index ) }
									onSelect={ this.onSelectImage( index ) }
									setAttributes={ ( attrs ) => this.setImageAttributes( index, attrs ) }
									caption={ img.caption }
									aria-label={ ariaLabel }
								/>
							</li>
						);
					} ) }
				</ul>
				{ mediaPlaceholder }
=======
				<Gallery
					{ ...this.props }
					selectedImage={ this.state.selectedImage }
					mediaPlaceholder={ mediaPlaceholder }
					onMoveBackward={ this.onMoveBackward }
					onMoveForward={ this.onMoveForward }
					onRemoveImage={ this.onRemoveImage }
					onSelectImage={ this.onSelectImage }
					onSetImageAttributes={ this.setImageAttributes }
					onFocusGalleryCaption={ this.onFocusGalleryCaption }
				/>
>>>>>>> ee3e0b28
			</>
		);
	}
}
export default compose( [
	withSelect( ( select ) => {
		const { getSettings } = select( 'core/block-editor' );
		const { mediaUpload } = getSettings();
		return { mediaUpload };
	} ),
	withNotices,
	withViewportMatch( { isNarrow: '< small' } ),
] )( GalleryEdit );<|MERGE_RESOLUTION|>--- conflicted
+++ resolved
@@ -334,45 +334,6 @@
 					</PanelBody>
 				</InspectorControls>
 				{ noticeUI }
-<<<<<<< HEAD
-				<ul
-					className={ classnames(
-						className,
-						{
-							[ `align${ align }` ]: align,
-							[ `columns-${ columns }` ]: columns,
-							'is-cropped': imageCrop,
-						}
-					) }
-				>
-					{ images.map( ( img, index ) => {
-						/* translators: %1$d is the order number of the image, %2$d is the total number of images. */
-						const ariaLabel = sprintf( __( 'image %1$d of %2$d in gallery' ), ( index + 1 ), images.length );
-
-						return (
-							<li className="blocks-gallery-item" key={ img.id || img.url }>
-								<GalleryImage
-									url={ img.url }
-									alt={ img.alt }
-									id={ img.id }
-									isCompact={ columns >= 7 }
-									isFirstItem={ index === 0 }
-									isLastItem={ ( index + 1 ) === images.length }
-									isSelected={ isSelected && this.state.selectedImage === index }
-									onMoveBackward={ this.onMoveBackward( index ) }
-									onMoveForward={ this.onMoveForward( index ) }
-									onRemove={ this.onRemoveImage( index ) }
-									onSelect={ this.onSelectImage( index ) }
-									setAttributes={ ( attrs ) => this.setImageAttributes( index, attrs ) }
-									caption={ img.caption }
-									aria-label={ ariaLabel }
-								/>
-							</li>
-						);
-					} ) }
-				</ul>
-				{ mediaPlaceholder }
-=======
 				<Gallery
 					{ ...this.props }
 					selectedImage={ this.state.selectedImage }
@@ -384,7 +345,6 @@
 					onSetImageAttributes={ this.setImageAttributes }
 					onFocusGalleryCaption={ this.onFocusGalleryCaption }
 				/>
->>>>>>> ee3e0b28
 			</>
 		);
 	}
