--- conflicted
+++ resolved
@@ -64,21 +64,12 @@
 		const willShowInsertionPoint = shouldShowInsertionPointBefore(); // call without the client_id argument since this is the appender
 		return (
 			<ReadableContentView>
-<<<<<<< HEAD
-				{ willShowInsertionPoint &&
-					this.renderAddBlockSeparator()} 
-					<BlockListAppender				// show the default appender, as normal, when not inserting a block
-						rootClientId={ this.props.rootClientId }
-						renderAppender={ this.props.renderAppender }
-					/>
-=======
 				{ /* show the new-block indicator when we're inserting a block */ }
 				{ willShowInsertionPoint && this.renderAddBlockSeparator() }
 				<BlockListAppender				// show the default appender, anormal, when not inserting a block
 					rootClientId={ this.props.rootClientId }
 					renderAppender={ this.props.renderAppender }
 				/>
->>>>>>> 89bb54e9
 			</ReadableContentView>
 		);
 	}
