--- conflicted
+++ resolved
@@ -8,15 +8,12 @@
  */
 import { __ } from '@wordpress/i18n';
 import { Picker } from '@wordpress/components';
-<<<<<<< HEAD
+import { camera, wordpress } from '@wordpress/icons';
 import {
 	getOtherMediaOptions,
 	requestMediaPicker,
 	mediaSources,
 } from '@wordpress/react-native-bridge';
-=======
-import { camera, wordpress } from '@wordpress/icons';
->>>>>>> 251bab45
 
 export const MEDIA_TYPE_IMAGE = 'image';
 export const MEDIA_TYPE_VIDEO = 'video';
@@ -98,25 +95,6 @@
 	}
 
 	getMediaOptionsItems() {
-<<<<<<< HEAD
-		const { allowedTypes = [], multiple = false } = this.props;
-
-		// disable upload sources for now when multiple flag is set
-		// eslint-disable-next-line no-undef
-		if ( ! __DEV__ ) {
-			if ( allowedTypes.includes( MEDIA_TYPE_IMAGE ) && multiple ) {
-				return [ siteLibrarySource ];
-			}
-		}
-
-		return this.getAllSources()
-			.filter( ( source ) => {
-				return (
-					allowedTypes.filter( ( allowedType ) =>
-						source.types.includes( allowedType )
-					).length > 0
-				);
-=======
 		const {
 			allowedTypes = [],
 			__experimentalOnlyMediaLibrary,
@@ -129,7 +107,6 @@
 					: allowedTypes.filter( ( allowedType ) =>
 							source.types.includes( allowedType )
 					  ).length > 0;
->>>>>>> 251bab45
 			} )
 			.map( ( source ) => {
 				return {
@@ -167,10 +144,7 @@
 		const types = allowedTypes.filter( ( type ) =>
 			mediaSource.types.includes( type )
 		);
-<<<<<<< HEAD
-=======
 
->>>>>>> 251bab45
 		requestMediaPicker( mediaSource.id, types, multiple, ( media ) => {
 			if ( ( multiple && media ) || ( media && media.id ) ) {
 				onSelect( media );
