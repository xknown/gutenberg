/**
 * External dependencies
 */
import { size } from 'lodash';
/**
 * WordPress dependencies
 */
import { speak } from '@wordpress/a11y';
import { __, _x, sprintf } from '@wordpress/i18n';
import { Dropdown, Button } from '@wordpress/components';
import { Component } from '@wordpress/element';
import { withDispatch, withSelect } from '@wordpress/data';
import { compose, ifCondition } from '@wordpress/compose';
import { createBlock } from '@wordpress/blocks';
import { plusCircle } from '@wordpress/icons';

/**
 * Internal dependencies
 */
import InserterMenu from './menu';

const defaultRenderToggle = ( {
	onToggle,
	disabled,
	isOpen,
	blockTitle,
	hasSingleBlockType,
<<<<<<< HEAD
=======
	toggleProps,
>>>>>>> 251bab45
} ) => {
	let label;
	if ( hasSingleBlockType ) {
		// translators: %s: the name of the block when there is only one
		label = sprintf(
			_x( 'Add %s', 'directly add the only allowed block' ),
			blockTitle
		);
	} else {
		label = _x( 'Add block', 'Generic label for block inserter button' );
	}
	return (
		<Button
			icon={ plusCircle }
			label={ label }
			tooltipPosition="bottom"
			onClick={ onToggle }
			className="block-editor-inserter__toggle"
			aria-haspopup={ ! hasSingleBlockType ? 'true' : false }
			aria-expanded={ ! hasSingleBlockType ? isOpen : false }
			disabled={ disabled }
			{ ...toggleProps }
		/>
	);
};

class Inserter extends Component {
	constructor() {
		super( ...arguments );

		this.onToggle = this.onToggle.bind( this );
		this.renderToggle = this.renderToggle.bind( this );
		this.renderContent = this.renderContent.bind( this );
	}

	onToggle( isOpen ) {
		const { onToggle } = this.props;

		// Surface toggle callback to parent component
		if ( onToggle ) {
			onToggle( isOpen );
		}
	}

	/**
	 * Render callback to display Dropdown toggle element.
	 *
	 * @param {Object}   options
	 * @param {Function} options.onToggle Callback to invoke when toggle is
	 *                                    pressed.
	 * @param {boolean}  options.isOpen   Whether dropdown is currently open.
	 *
	 * @return {WPElement} Dropdown toggle element.
	 */
	renderToggle( { onToggle, isOpen } ) {
		const {
			disabled,
			blockTitle,
			hasSingleBlockType,
			toggleProps,
			renderToggle = defaultRenderToggle,
		} = this.props;

		return renderToggle( {
			onToggle,
			isOpen,
			disabled,
			blockTitle,
			hasSingleBlockType,
<<<<<<< HEAD
=======
			toggleProps,
>>>>>>> 251bab45
		} );
	}

	/**
	 * Render callback to display Dropdown content element.
	 *
	 * @param {Object}   options
	 * @param {Function} options.onClose Callback to invoke when dropdown is
	 *                                   closed.
	 *
	 * @return {WPElement} Dropdown content element.
	 */
	renderContent( { onClose } ) {
		const {
			rootClientId,
			clientId,
			isAppender,
			showInserterHelpPanel,
			__experimentalSelectBlockOnInsert: selectBlockOnInsert,
		} = this.props;

		return (
			<InserterMenu
				onSelect={ onClose }
				rootClientId={ rootClientId }
				clientId={ clientId }
				isAppender={ isAppender }
				showInserterHelpPanel={ showInserterHelpPanel }
				__experimentalSelectBlockOnInsert={ selectBlockOnInsert }
			/>
		);
	}

	render() {
		const {
			position,
			hasSingleBlockType,
			insertOnlyAllowedBlock,
		} = this.props;

		if ( hasSingleBlockType ) {
			return this.renderToggle( { onToggle: insertOnlyAllowedBlock } );
		}

		return (
			<Dropdown
				className="block-editor-inserter"
				contentClassName="block-editor-inserter__popover"
				position={ position }
				onToggle={ this.onToggle }
				expandOnMobile
				headerTitle={ __( 'Add a block' ) }
				renderToggle={ this.renderToggle }
				renderContent={ this.renderContent }
			/>
		);
	}
}

export default compose( [
	withSelect( ( select, { clientId, rootClientId } ) => {
		const {
			getBlockRootClientId,
			hasInserterItems,
			__experimentalGetAllowedBlocks,
		} = select( 'core/block-editor' );
		const { getBlockVariations } = select( 'core/blocks' );

		rootClientId =
			rootClientId || getBlockRootClientId( clientId ) || undefined;

		const allowedBlocks = __experimentalGetAllowedBlocks( rootClientId );

		const hasSingleBlockType =
			size( allowedBlocks ) === 1 &&
			size(
				getBlockVariations( allowedBlocks[ 0 ].name, 'inserter' )
			) === 0;

		let allowedBlockType = false;
		if ( hasSingleBlockType ) {
			allowedBlockType = allowedBlocks[ 0 ];
		}

		return {
			hasItems: hasInserterItems( rootClientId ),
			hasSingleBlockType,
			blockTitle: allowedBlockType ? allowedBlockType.title : '',
			allowedBlockType,
			rootClientId,
		};
	} ),
	withDispatch( ( dispatch, ownProps, { select } ) => {
		return {
			insertOnlyAllowedBlock() {
				const { rootClientId, clientId, isAppender } = ownProps;
				const {
					hasSingleBlockType,
					allowedBlockType,
					__experimentalSelectBlockOnInsert: selectBlockOnInsert,
				} = ownProps;

				if ( ! hasSingleBlockType ) {
					return;
				}

				function getInsertionIndex() {
					const {
						getBlockIndex,
						getBlockSelectionEnd,
						getBlockOrder,
					} = select( 'core/block-editor' );

					// If the clientId is defined, we insert at the position of the block.
					if ( clientId ) {
						return getBlockIndex( clientId, rootClientId );
					}

					// If there a selected block, we insert after the selected block.
					const end = getBlockSelectionEnd();
					if ( ! isAppender && end ) {
						return getBlockIndex( end, rootClientId ) + 1;
					}

					// Otherwise, we insert at the end of the current rootClientId
					return getBlockOrder( rootClientId ).length;
				}

				const { insertBlock } = dispatch( 'core/block-editor' );

				const blockToInsert = createBlock( allowedBlockType.name );

				insertBlock(
					blockToInsert,
					getInsertionIndex(),
					rootClientId,
					selectBlockOnInsert
				);

				if ( ! selectBlockOnInsert ) {
					// translators: %s: the name of the block that has been added
					const message = sprintf(
						__( '%s block added' ),
						allowedBlockType.title
					);
					speak( message );
				}
			},
		};
	} ),
	ifCondition( ( { hasItems } ) => hasItems ),
] )( Inserter );<|MERGE_RESOLUTION|>--- conflicted
+++ resolved
@@ -25,10 +25,7 @@
 	isOpen,
 	blockTitle,
 	hasSingleBlockType,
-<<<<<<< HEAD
-=======
 	toggleProps,
->>>>>>> 251bab45
 } ) => {
 	let label;
 	if ( hasSingleBlockType ) {
@@ -98,10 +95,7 @@
 			disabled,
 			blockTitle,
 			hasSingleBlockType,
-<<<<<<< HEAD
-=======
 			toggleProps,
->>>>>>> 251bab45
 		} );
 	}
 
