/**
 * WordPress dependencies
 */
import { __ } from '@wordpress/i18n';
<<<<<<< HEAD
import {
	Dropdown,
	ToolbarButton,
	Dashicon,
	Picker,
} from '@wordpress/components';
=======
import { Dropdown, ToolbarButton, Picker } from '@wordpress/components';
>>>>>>> 251bab45
import { Component } from '@wordpress/element';
import { withSelect } from '@wordpress/data';
import { compose, withPreferredColorScheme } from '@wordpress/compose';
import { isUnmodifiedDefaultBlock } from '@wordpress/blocks';
<<<<<<< HEAD
=======
import {
	Icon,
	plusCircleFilled,
	insertAfter,
	insertBefore,
} from '@wordpress/icons';
>>>>>>> 251bab45

/**
 * Internal dependencies
 */
import styles from './style.scss';
import InserterMenu from './menu';
import BlockInsertionPoint from '../block-list/insertion-point';

const defaultRenderToggle = ( { onToggle, disabled, style, onLongPress } ) => (
	<ToolbarButton
		title={ __( 'Add block' ) }
		icon={
<<<<<<< HEAD
			<Dashicon icon="plus-alt" style={ style } color={ style.color } />
=======
			<Icon
				icon={ plusCircleFilled }
				style={ style }
				color={ style.color }
			/>
>>>>>>> 251bab45
		}
		onClick={ onToggle }
		extraProps={ {
			hint: __( 'Double tap to add a block' ),
			// testID is present to disambiguate this element for native UI tests. It's not
			// usually required for components. See: https://git.io/JeQ7G.
			testID: 'add-block-button',
			onLongPress,
		} }
		isDisabled={ disabled }
	/>
);

export class Inserter extends Component {
	constructor() {
		super( ...arguments );

		this.onToggle = this.onToggle.bind( this );
		this.renderToggle = this.renderToggle.bind( this );
		this.renderContent = this.renderContent.bind( this );
	}

	getInsertionOptions() {
		const addBeforeOption = {
			value: 'before',
			label: __( 'Add Block Before' ),
<<<<<<< HEAD
			icon: 'insert-before',
=======
			icon: insertBefore,
>>>>>>> 251bab45
		};

		const replaceCurrentOption = {
			value: 'replace',
			label: __( 'Replace Current Block' ),
<<<<<<< HEAD
			icon: 'plus-alt',
=======
			icon: plusCircleFilled,
>>>>>>> 251bab45
		};

		const addAfterOption = {
			value: 'after',
			label: __( 'Add Block After' ),
<<<<<<< HEAD
			icon: 'insert-after',
=======
			icon: insertAfter,
>>>>>>> 251bab45
		};

		const addToBeginningOption = {
			value: 'before',
			label: __( 'Add To Beginning' ),
<<<<<<< HEAD
			icon: 'insert-before',
=======
			icon: insertBefore,
>>>>>>> 251bab45
		};

		const addToEndOption = {
			value: 'after',
			label: __( 'Add To End' ),
<<<<<<< HEAD
			icon: 'insert-after',
=======
			icon: insertAfter,
>>>>>>> 251bab45
		};

		const { isAnyBlockSelected, isSelectedBlockReplaceable } = this.props;
		if ( isAnyBlockSelected ) {
			if ( isSelectedBlockReplaceable ) {
				return [
					addBeforeOption,
					replaceCurrentOption,
					addAfterOption,
				];
			}
			return [ addBeforeOption, addAfterOption ];
		}
		return [ addToBeginningOption, addToEndOption ];
	}

	getInsertionIndex( insertionType ) {
		const {
			insertionIndexDefault,
			insertionIndexBefore,
			insertionIndexAfter,
		} = this.props;
		if ( insertionType === 'before' || insertionType === 'replace' ) {
			return insertionIndexBefore;
		}
		if ( insertionType === 'after' ) {
			return insertionIndexAfter;
		}
		return insertionIndexDefault;
	}

	shouldReplaceBlock( insertionType ) {
		const { isSelectedBlockReplaceable } = this.props;
		if ( insertionType === 'replace' ) {
			return true;
		}
		if ( insertionType === 'default' && isSelectedBlockReplaceable ) {
			return true;
		}
		return false;
	}

	onToggle( isOpen ) {
		const { onToggle } = this.props;

		// Surface toggle callback to parent component
		if ( onToggle ) {
			onToggle( isOpen );
		}
	}

	/**
	 * Render callback to display Dropdown toggle element.
	 *
	 * @param {Object}   options
	 * @param {Function} options.onToggle Callback to invoke when toggle is
	 *                                    pressed.
	 * @param {boolean}  options.isOpen   Whether dropdown is currently open.
	 *
	 * @return {WPElement} Dropdown toggle element.
	 */
	renderToggle( { onToggle, isOpen } ) {
		const {
			disabled,
			renderToggle = defaultRenderToggle,
			getStylesFromColorScheme,
			showSeparator,
		} = this.props;
		if ( showSeparator && isOpen ) {
			return <BlockInsertionPoint />;
		}
		const style = getStylesFromColorScheme(
			styles.addBlockButton,
			styles.addBlockButtonDark
		);

		const onPress = () => {
			this.setState(
				{
					destinationRootClientId: this.props.destinationRootClientId,
					shouldReplaceBlock: this.shouldReplaceBlock( 'default' ),
					insertionIndex: this.getInsertionIndex( 'default' ),
				},
				onToggle
			);
		};

		const onLongPress = () => {
			if ( this.picker ) {
				this.picker.presentPicker();
			}
		};

		const onPickerSelect = ( insertionType ) => {
			this.setState(
				{
					destinationRootClientId: this.props.destinationRootClientId,
					shouldReplaceBlock: this.shouldReplaceBlock(
						insertionType
					),
					insertionIndex: this.getInsertionIndex( insertionType ),
				},
				onToggle
			);
		};

		return (
			<>
				{ renderToggle( {
					onToggle: onPress,
					isOpen,
					disabled,
					style,
					onLongPress,
				} ) }
				<Picker
					ref={ ( instance ) => ( this.picker = instance ) }
					options={ this.getInsertionOptions() }
					onChange={ onPickerSelect }
					hideCancelButton
				/>
			</>
		);
	}

	/**
	 * Render callback to display Dropdown content element.
	 *
	 * @param {Object}   options
	 * @param {Function} options.onClose Callback to invoke when dropdown is
	 *                                   closed.
	 *
	 * @return {WPElement} Dropdown content element.
	 */
	renderContent( { onClose, isOpen } ) {
		const { clientId, isAppender } = this.props;
		const {
			destinationRootClientId,
			shouldReplaceBlock,
			insertionIndex,
		} = this.state;
		return (
			<InserterMenu
				isOpen={ isOpen }
				onSelect={ onClose }
				onDismiss={ onClose }
				rootClientId={ destinationRootClientId }
				clientId={ clientId }
				isAppender={ isAppender }
				shouldReplaceBlock={ shouldReplaceBlock }
				insertionIndex={ insertionIndex }
			/>
		);
	}

	render() {
		return (
			<Dropdown
				onToggle={ this.onToggle }
				headerTitle={ __( 'Add a block' ) }
				renderToggle={ this.renderToggle }
				renderContent={ this.renderContent }
			/>
		);
	}
}

export default compose( [
	withSelect( ( select, { clientId, isAppender, rootClientId } ) => {
		const {
			getBlockRootClientId,
			getBlockSelectionEnd,
			getBlockOrder,
			getBlockIndex,
			getBlock,
		} = select( 'core/block-editor' );

		const end = getBlockSelectionEnd();
		// `end` argument (id) can refer to the component which is removed
		// due to pressing `undo` button, that's why we need to check
		// if `getBlock( end) is valid, otherwise `null` is passed
		const isAnyBlockSelected = ! isAppender && end && getBlock( end );
		const destinationRootClientId = isAnyBlockSelected
			? getBlockRootClientId( end )
			: rootClientId;
		const selectedBlockIndex = getBlockIndex(
			end,
			destinationRootClientId
		);
		const endOfRootIndex = getBlockOrder( rootClientId ).length;
		const isSelectedUnmodifiedDefaultBlock = isAnyBlockSelected
			? isUnmodifiedDefaultBlock( getBlock( end ) )
			: undefined;

		function getDefaultInsertionIndex() {
			const { getSettings } = select( 'core/block-editor' );

			const {
				__experimentalShouldInsertAtTheTop: shouldInsertAtTheTop,
			} = getSettings();

			// if post title is selected insert as first block
			if ( shouldInsertAtTheTop ) {
				return 0;
<<<<<<< HEAD
			}

			// If the clientId is defined, we insert at the position of the block.
			if ( clientId ) {
				return getBlockIndex( clientId, rootClientId );
			}

			// If there is a selected block,
			if ( isAnyBlockSelected ) {
				// and the last selected block is unmodified (empty), it will be replaced
				if ( isSelectedUnmodifiedDefaultBlock ) {
					return selectedBlockIndex;
				}

				// we insert after the selected block.
				return selectedBlockIndex + 1;
			}

=======
			}

			// If the clientId is defined, we insert at the position of the block.
			if ( clientId ) {
				return getBlockIndex( clientId, rootClientId );
			}

			// If there is a selected block,
			if ( isAnyBlockSelected ) {
				// and the last selected block is unmodified (empty), it will be replaced
				if ( isSelectedUnmodifiedDefaultBlock ) {
					return selectedBlockIndex;
				}

				// we insert after the selected block.
				return selectedBlockIndex + 1;
			}

>>>>>>> 251bab45
			// Otherwise, we insert at the end of the current rootClientId
			return endOfRootIndex;
		}

		const insertionIndexBefore = isAnyBlockSelected
			? selectedBlockIndex
			: 0;

		const insertionIndexAfter = isAnyBlockSelected
			? selectedBlockIndex + 1
			: endOfRootIndex;

		return {
			destinationRootClientId,
			insertionIndexDefault: getDefaultInsertionIndex(),
			insertionIndexBefore,
			insertionIndexAfter,
			isAnyBlockSelected,
			isSelectedBlockReplaceable: isSelectedUnmodifiedDefaultBlock,
		};
	} ),

	withPreferredColorScheme,
] )( Inserter );<|MERGE_RESOLUTION|>--- conflicted
+++ resolved
@@ -2,29 +2,17 @@
  * WordPress dependencies
  */
 import { __ } from '@wordpress/i18n';
-<<<<<<< HEAD
-import {
-	Dropdown,
-	ToolbarButton,
-	Dashicon,
-	Picker,
-} from '@wordpress/components';
-=======
 import { Dropdown, ToolbarButton, Picker } from '@wordpress/components';
->>>>>>> 251bab45
 import { Component } from '@wordpress/element';
 import { withSelect } from '@wordpress/data';
 import { compose, withPreferredColorScheme } from '@wordpress/compose';
 import { isUnmodifiedDefaultBlock } from '@wordpress/blocks';
-<<<<<<< HEAD
-=======
 import {
 	Icon,
 	plusCircleFilled,
 	insertAfter,
 	insertBefore,
 } from '@wordpress/icons';
->>>>>>> 251bab45
 
 /**
  * Internal dependencies
@@ -37,15 +25,11 @@
 	<ToolbarButton
 		title={ __( 'Add block' ) }
 		icon={
-<<<<<<< HEAD
-			<Dashicon icon="plus-alt" style={ style } color={ style.color } />
-=======
 			<Icon
 				icon={ plusCircleFilled }
 				style={ style }
 				color={ style.color }
 			/>
->>>>>>> 251bab45
 		}
 		onClick={ onToggle }
 		extraProps={ {
@@ -72,51 +56,31 @@
 		const addBeforeOption = {
 			value: 'before',
 			label: __( 'Add Block Before' ),
-<<<<<<< HEAD
-			icon: 'insert-before',
-=======
 			icon: insertBefore,
->>>>>>> 251bab45
 		};
 
 		const replaceCurrentOption = {
 			value: 'replace',
 			label: __( 'Replace Current Block' ),
-<<<<<<< HEAD
-			icon: 'plus-alt',
-=======
 			icon: plusCircleFilled,
->>>>>>> 251bab45
 		};
 
 		const addAfterOption = {
 			value: 'after',
 			label: __( 'Add Block After' ),
-<<<<<<< HEAD
-			icon: 'insert-after',
-=======
 			icon: insertAfter,
->>>>>>> 251bab45
 		};
 
 		const addToBeginningOption = {
 			value: 'before',
 			label: __( 'Add To Beginning' ),
-<<<<<<< HEAD
-			icon: 'insert-before',
-=======
 			icon: insertBefore,
->>>>>>> 251bab45
 		};
 
 		const addToEndOption = {
 			value: 'after',
 			label: __( 'Add To End' ),
-<<<<<<< HEAD
-			icon: 'insert-after',
-=======
 			icon: insertAfter,
->>>>>>> 251bab45
 		};
 
 		const { isAnyBlockSelected, isSelectedBlockReplaceable } = this.props;
@@ -321,7 +285,6 @@
 			// if post title is selected insert as first block
 			if ( shouldInsertAtTheTop ) {
 				return 0;
-<<<<<<< HEAD
 			}
 
 			// If the clientId is defined, we insert at the position of the block.
@@ -340,26 +303,6 @@
 				return selectedBlockIndex + 1;
 			}
 
-=======
-			}
-
-			// If the clientId is defined, we insert at the position of the block.
-			if ( clientId ) {
-				return getBlockIndex( clientId, rootClientId );
-			}
-
-			// If there is a selected block,
-			if ( isAnyBlockSelected ) {
-				// and the last selected block is unmodified (empty), it will be replaced
-				if ( isSelectedUnmodifiedDefaultBlock ) {
-					return selectedBlockIndex;
-				}
-
-				// we insert after the selected block.
-				return selectedBlockIndex + 1;
-			}
-
->>>>>>> 251bab45
 			// Otherwise, we insert at the end of the current rootClientId
 			return endOfRootIndex;
 		}
