--- conflicted
+++ resolved
@@ -1,26 +1,6 @@
-/**
- * WordPress dependencies
- */
-import { __ } from '@wordpress/i18n';
-
 /**
  * External dependencies
  */
-<<<<<<< HEAD
-import { TouchableHighlight } from 'react-native';
-
-/**
- * WordPress dependencies
- */
-import { Component } from '@wordpress/element';
-import { createBlock, store as blocksStore } from '@wordpress/blocks';
-import { withDispatch, withSelect } from '@wordpress/data';
-import { withInstanceId, compose } from '@wordpress/compose';
-import {
-	BottomSheet,
-	BottomSheetConsumer,
-	SegmentedControl,
-=======
 import { View } from 'react-native';
 /**
  * WordPress dependencies
@@ -36,40 +16,11 @@
 	BottomSheet,
 	BottomSheetConsumer,
 	getClipboard,
->>>>>>> 13b956a7
 } from '@wordpress/components';
 
 /**
  * Internal dependencies
  */
-<<<<<<< HEAD
-import BlocksTypesTab from './blocks-types-tab';
-import ReusableBlocksTab from './reusable-blocks-tab';
-import styles from './style.scss';
-
-const TABS = [ __( 'Blocks' ), __( 'Reusable' ) ];
-const REUSABLE_BLOCKS_CATEGORY = 'reusable';
-
-export class InserterMenu extends Component {
-	constructor() {
-		super( ...arguments );
-
-		this.onClose = this.onClose.bind( this );
-		this.onChangeTab = this.onChangeTab.bind( this );
-		this.renderTabs = this.renderTabs.bind( this );
-		this.state = {
-			tab: 0,
-		};
-	}
-
-	componentDidMount() {
-		this.props.showInsertionPoint();
-	}
-
-	componentWillUnmount() {
-		this.props.hideInsertionPoint();
-	}
-=======
 
 import InserterSearchResults from './search-results';
 import InserterSearchForm from './search-form';
@@ -154,7 +105,6 @@
 			}
 		}
 		showInsertionPoint( destinationRootClientId, insertionIndex );
->>>>>>> 13b956a7
 
 		// Show search form if there are enough items to filter.
 		if ( getItems()?.length < MIN_ITEMS_FOR_SEARCH ) {
@@ -173,70 +123,6 @@
 		onDismiss();
 	}, [ shouldReplaceBlock, destinationRootClientId, insertionIndex ] );
 
-<<<<<<< HEAD
-	onChangeTab( tab ) {
-		this.setState( { tab: TABS.indexOf( tab ) } );
-	}
-
-	renderTabs( { listProps } ) {
-		const { onSelect, destinationRootClientId } = this.props;
-		const { tab } = this.state;
-
-		const tabProps = {
-			rootClientId: destinationRootClientId,
-			onSelect,
-			listProps,
-		};
-
-		switch ( tab ) {
-			case 0:
-				return <BlocksTypesTab { ...tabProps } />;
-			case 1:
-				return <ReusableBlocksTab { ...tabProps } />;
-		}
-	}
-
-	render() {
-		const { hasReusableBlocks } = this.props;
-
-		const hideHeader = ! hasReusableBlocks;
-
-		return (
-			<BottomSheet
-				isVisible={ true }
-				onClose={ this.onClose }
-				header={
-					<SegmentedControl
-						segments={ TABS }
-						segmentHandler={ this.onChangeTab }
-					/>
-				}
-				hideHeader={ hideHeader }
-				hasNavigation
-				contentStyle={ styles.list }
-				isChildrenScrollable
-			>
-				<TouchableHighlight accessible={ false }>
-					<BottomSheetConsumer>
-						{ this.renderTabs }
-					</BottomSheetConsumer>
-				</TouchableHighlight>
-			</BottomSheet>
-		);
-	}
-}
-
-export default compose(
-	withSelect( ( select, { clientId, isAppender, rootClientId } ) => {
-		const {
-			getInserterItems,
-			getBlockName,
-			getBlockRootClientId,
-			getBlockSelectionEnd,
-			getSettings,
-		} = select( 'core/block-editor' );
-		const { getChildBlockNames } = select( blocksStore );
-=======
 	const onInsert = useCallback(
 		( item ) => {
 			const { name, initialAttributes, innerBlocks } = item;
@@ -272,7 +158,6 @@
 			clipboardBlock?.name,
 			destinationRootClientId
 		);
->>>>>>> 13b956a7
 
 		if ( ! canAddClipboardBlock ) {
 			return itemsToDisplay;
@@ -281,26 +166,12 @@
 		const { icon, name } = getBlockType( clipboardBlock.name );
 		const { attributes: initialAttributes, innerBlocks } = clipboardBlock;
 
-<<<<<<< HEAD
-		const items = getInserterItems( destinationRootClientId );
-		const reusableBlockItems = items.filter(
-			( { category } ) => category === REUSABLE_BLOCKS_CATEGORY
-		);
-
-		return {
-			rootChildBlocks: getChildBlockNames( destinationRootBlockName ),
-			items,
-			hasReusableBlocks: !! reusableBlockItems.length,
-			destinationRootClientId,
-			shouldInsertAtTheTop,
-=======
 		clipboardBlock = {
 			id: 'clipboard',
 			name,
 			icon,
 			initialAttributes,
 			innerBlocks,
->>>>>>> 13b956a7
 		};
 
 		return [ clipboardBlock, ...itemsToDisplay ];
