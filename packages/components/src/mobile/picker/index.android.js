/**
 * External dependencies
 */
import { View } from 'react-native';

/**
 * WordPress dependencies
 */
import { __ } from '@wordpress/i18n';
import { Component, Fragment } from '@wordpress/element';
import { usePreferredColorSchemeStyle } from '@wordpress/compose';
import { PanelBody, TextControl } from '@wordpress/components';

/**
 * Internal dependencies
 */
import BottomSheet from '../bottom-sheet';
import styles from './styles.scss';

function Separator() {
	const separatorStyle = usePreferredColorSchemeStyle(
		styles.separator,
		styles.separatorDark
	);

	return <View style={ separatorStyle } />;
}

export default class Picker extends Component {
	constructor() {
		super( ...arguments );
		this.onClose = this.onClose.bind( this );
		this.onCellPress = this.onCellPress.bind( this );

		this.state = {
			isVisible: false,
		};
	}

	presentPicker() {
		this.setState( { isVisible: true } );
	}

	onClose() {
		this.setState( { isVisible: false } );
	}

	onCellPress( value ) {
		const { onChange } = this.props;
		onChange( value );
		this.onClose();
	}

	getOptions() {
		const { options, leftAlign } = this.props;

		return options.map( ( option ) => (
			<View key={ `${ option.label }-${ option.value }` }>
				{ options.length > 1 && option.separated && <Separator /> }
				<BottomSheet.Cell
					icon={ option.icon }
					leftAlign={ leftAlign }
					label={ option.label }
					separatorType={ 'none' }
					onPress={ () => this.onCellPress( option.value ) }
					disabled={ option.disabled }
					style={ option.disabled && styles.disabled }
				/>
			</View>
		) );
	}

	render() {
		const { hideCancelButton, title } = this.props;
		const { isVisible } = this.state;

		return (
			<BottomSheet
				isVisible={ isVisible }
				onClose={ this.onClose }
				style={ { paddingBottom: 20 } }
				hideHeader
			>
				<PanelBody title={ title } style={ styles.panelBody }>
<<<<<<< HEAD
					{ options.map( ( option ) => (
						<Fragment key={ option.value }>
							{ options.length > 1 && option.separated && (
								<Separator />
							) }
							<BottomSheet.Cell
								icon={ option.icon }
								leftAlign={ leftAlign }
								label={ option.label }
								separatorType={ 'none' }
								onPress={ () =>
									this.onCellPress( option.value )
								}
								disabled={ option.disabled }
								style={ option.disabled && styles.disabled }
							/>
						</Fragment>
					) ) }
=======
					{ this.getOptions() }
>>>>>>> e8b901cb
					{ ! hideCancelButton && (
						<TextControl
							label={ __( 'Cancel' ) }
							onPress={ this.onClose }
							separatorType={ 'none' }
						/>
					) }
				</PanelBody>
			</BottomSheet>
		);
	}
}<|MERGE_RESOLUTION|>--- conflicted
+++ resolved
@@ -55,7 +55,7 @@
 		const { options, leftAlign } = this.props;
 
 		return options.map( ( option ) => (
-			<View key={ `${ option.label }-${ option.value }` }>
+			<Fragment key={ `${ option.label }-${ option.value }` }>
 				{ options.length > 1 && option.separated && <Separator /> }
 				<BottomSheet.Cell
 					icon={ option.icon }
@@ -66,7 +66,7 @@
 					disabled={ option.disabled }
 					style={ option.disabled && styles.disabled }
 				/>
-			</View>
+			</Fragment>
 		) );
 	}
 
@@ -82,28 +82,7 @@
 				hideHeader
 			>
 				<PanelBody title={ title } style={ styles.panelBody }>
-<<<<<<< HEAD
-					{ options.map( ( option ) => (
-						<Fragment key={ option.value }>
-							{ options.length > 1 && option.separated && (
-								<Separator />
-							) }
-							<BottomSheet.Cell
-								icon={ option.icon }
-								leftAlign={ leftAlign }
-								label={ option.label }
-								separatorType={ 'none' }
-								onPress={ () =>
-									this.onCellPress( option.value )
-								}
-								disabled={ option.disabled }
-								style={ option.disabled && styles.disabled }
-							/>
-						</Fragment>
-					) ) }
-=======
 					{ this.getOptions() }
->>>>>>> e8b901cb
 					{ ! hideCancelButton && (
 						<TextControl
 							label={ __( 'Cancel' ) }
