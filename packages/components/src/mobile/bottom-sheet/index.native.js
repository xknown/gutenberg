/**
 * External dependencies
 */
import {
	Dimensions,
	Keyboard,
	LayoutAnimation,
	PanResponder,
	Platform,
	ScrollView,
	StatusBar,
	Text,
	TouchableHighlight,
	View,
} from 'react-native';
import Modal from 'react-native-modal';
import SafeArea from 'react-native-safe-area';

/**
 * WordPress dependencies
 */
import { subscribeAndroidModalClosed } from '@wordpress/react-native-bridge';
import { Component } from '@wordpress/element';
import { withPreferredColorScheme } from '@wordpress/compose';

/**
 * Internal dependencies
 */
import styles from './styles.scss';
import Button from './button';
import Cell from './cell';
import CyclePickerCell from './cycle-picker-cell';
import PickerCell from './picker-cell';
import SwitchCell from './switch-cell';
import RangeCell from './range-cell';
import ColorCell from './color-cell';
import LinkCell from './link-cell';
import LinkSuggestionItemCell from './link-suggestion-item-cell';
import RadioCell from './radio-cell';
import NavigationScreen from './bottom-sheet-navigation/navigation-screen';
import NavigationContainer from './bottom-sheet-navigation/navigation-container';
import KeyboardAvoidingView from './keyboard-avoiding-view';
import BottomSheetSubSheet from './sub-sheet';
import NavigationHeader from './navigation-header';
import { BottomSheetProvider } from './bottom-sheet-context';

const DEFAULT_LAYOUT_ANIMATION = LayoutAnimation.Presets.easeInEaseOut;

class BottomSheet extends Component {
	constructor() {
		super( ...arguments );
		this.onSafeAreaInsetsUpdate = this.onSafeAreaInsetsUpdate.bind( this );
		this.onScroll = this.onScroll.bind( this );
		this.isScrolling = this.isScrolling.bind( this );
		this.onShouldEnableScroll = this.onShouldEnableScroll.bind( this );
		this.onDismiss = this.onDismiss.bind( this );
		this.onShouldSetBottomSheetMaxHeight = this.onShouldSetBottomSheetMaxHeight.bind(
			this
		);

		this.setIsFullScreen = this.setIsFullScreen.bind( this );

		this.onDimensionsChange = this.onDimensionsChange.bind( this );
		this.onHeaderLayout = this.onHeaderLayout.bind( this );
		this.onCloseBottomSheet = this.onCloseBottomSheet.bind( this );
		this.onHandleClosingBottomSheet = this.onHandleClosingBottomSheet.bind(
			this
		);
		this.onHardwareButtonPress = this.onHardwareButtonPress.bind( this );
		this.onHandleHardwareButtonPress = this.onHandleHardwareButtonPress.bind(
			this
		);
		this.keyboardShow = this.keyboardShow.bind( this );
		this.keyboardHide = this.keyboardHide.bind( this );

		this.headerHeight = 0;
		this.keyboardHeight = 0;
		this.lastLayoutAnimation = null;
		this.lastLayoutAnimationFinished = false;

		this.state = {
			safeAreaBottomInset: 0,
			safeAreaTopInset: 0,
			bounces: false,
			maxHeight: 0,
			scrollEnabled: true,
			isScrolling: false,
			handleClosingBottomSheet: null,
			handleHardwareButtonPress: null,
			isMaxHeightSet: true,
			isFullScreen: this.props.isFullScreen || false,
		};

		SafeArea.getSafeAreaInsetsForRootView().then(
			this.onSafeAreaInsetsUpdate
		);
		Dimensions.addEventListener( 'change', this.onDimensionsChange );
	}

	keyboardShow( e ) {
		if ( ! this.props.isVisible ) {
			return;
		}

		const { height } = e.endCoordinates;
		this.keyboardHeight = height;
		this.performKeyboardLayoutAnimation( e );
		this.onSetMaxHeight();
		this.props.onKeyboardShow?.();
	}

	keyboardHide( e ) {
		if ( ! this.props.isVisible ) {
			return;
		}

		this.keyboardHeight = 0;
		this.performKeyboardLayoutAnimation( e );
		this.onSetMaxHeight();
		this.props.onKeyboardHide?.();
	}

	performKeyboardLayoutAnimation( event ) {
		const { duration, easing } = event;

		if ( duration && easing ) {
<<<<<<< HEAD
=======
			// This layout animation is the same as the React Native's KeyboardAvoidingView component.
			// Reference: https://github.com/facebook/react-native/blob/266b21baf35e052ff28120f79c06c4f6dddc51a9/Libraries/Components/Keyboard/KeyboardAvoidingView.js#L119-L128
>>>>>>> 9de6fea4
			const animationConfig = {
				// We have to pass the duration equal to minimal accepted duration defined here: RCTLayoutAnimation.m
				duration: duration > 10 ? duration : 10,
				type: LayoutAnimation.Types[ easing ] || 'keyboard',
			};
			const layoutAnimation = {
				duration: animationConfig.duration,
				update: animationConfig,
				create: {
					...animationConfig,
					property: LayoutAnimation.Properties.opacity,
				},
				delete: {
					...animationConfig,
					property: LayoutAnimation.Properties.opacity,
				},
			};
			this.lastLayoutAnimationFinished = false;
			LayoutAnimation.configureNext( layoutAnimation, () => {
				this.lastLayoutAnimationFinished = true;
			} );
			this.lastLayoutAnimation = layoutAnimation;
		} else {
			this.performRegularLayoutAnimation( {
				useLastLayoutAnimation: false,
			} );
		}
	}

	performRegularLayoutAnimation( { useLastLayoutAnimation } ) {
		// On Android, we should prevent triggering multiple layout animations at the same time because it can produce visual glitches.
		if (
			Platform.OS === 'android' &&
			this.lastLayoutAnimation &&
			! this.lastLayoutAnimationFinished
		) {
			return;
		}

		const layoutAnimation = useLastLayoutAnimation
			? this.lastLayoutAnimation || DEFAULT_LAYOUT_ANIMATION
			: DEFAULT_LAYOUT_ANIMATION;

		this.lastLayoutAnimationFinished = false;
		LayoutAnimation.configureNext( layoutAnimation, () => {
			this.lastLayoutAnimationFinished = true;
		} );
		this.lastLayoutAnimation = layoutAnimation;
	}

	componentDidMount() {
		if ( Platform.OS === 'android' ) {
			this.androidModalClosedSubscription = subscribeAndroidModalClosed(
				() => {
					this.props.onClose();
				}
			);
		}

<<<<<<< HEAD
=======
		// 'Will' keyboard events are not available on Android.
		// Reference: https://reactnative.dev/docs/0.61/keyboard#addlistener
>>>>>>> 9de6fea4
		this.keyboardShowListener = Keyboard.addListener(
			Platform.OS === 'ios' ? 'keyboardWillShow' : 'keyboardDidShow',
			this.keyboardShow
		);
<<<<<<< HEAD

=======
>>>>>>> 9de6fea4
		this.keyboardHideListener = Keyboard.addListener(
			Platform.OS === 'ios' ? 'keyboardWillHide' : 'keyboardDidHide',
			this.keyboardHide
		);

		this.safeAreaEventSubscription = SafeArea.addEventListener(
			'safeAreaInsetsForRootViewDidChange',
			this.onSafeAreaInsetsUpdate
		);
		this.onSetMaxHeight();
	}

	componentWillUnmount() {
		this.keyboardShowListener.remove();
		this.keyboardHideListener.remove();
		if ( this.androidModalClosedSubscription ) {
			this.androidModalClosedSubscription.remove();
		}
		if ( this.safeAreaEventSubscription === null ) {
			return;
		}
		this.safeAreaEventSubscription.remove();
		this.safeAreaEventSubscription = null;
		SafeArea.removeEventListener(
			'safeAreaInsetsForRootViewDidChange',
			this.onSafeAreaInsetsUpdate
		);
	}

	onSafeAreaInsetsUpdate( result ) {
		const { safeAreaBottomInset, safeAreaTopInset } = this.state;
		if ( this.safeAreaEventSubscription === null ) {
			return;
		}
		const { safeAreaInsets } = result;
		if (
			safeAreaBottomInset !== safeAreaInsets.bottom ||
			safeAreaTopInset !== safeAreaInsets.top
		) {
			this.setState( {
				safeAreaBottomInset: safeAreaInsets.bottom,
				safeAreaTopInset: safeAreaInsets.top,
			} );
		}
	}

	onSetMaxHeight() {
		const { height, width } = Dimensions.get( 'window' );
		const { safeAreaBottomInset } = this.state;
		const statusBarHeight =
			Platform.OS === 'android' ? StatusBar.currentHeight : 0;

		// `maxHeight` when modal is opened along with a keyboard
		const maxHeightWithOpenKeyboard =
			0.95 *
			( Dimensions.get( 'window' ).height -
				this.keyboardHeight -
				statusBarHeight -
				this.headerHeight );

		// On horizontal mode `maxHeight` has to be set on 90% of width
		if ( width > height ) {
			this.setState( {
				maxHeight: Math.min( 0.9 * height, maxHeightWithOpenKeyboard ),
			} );
			//	On vertical mode `maxHeight` has to be set on 50% of width
		} else {
			this.setState( {
				maxHeight: Math.min(
					height / 2 - safeAreaBottomInset,
					maxHeightWithOpenKeyboard
				),
			} );
		}
	}

	onDimensionsChange() {
		this.onSetMaxHeight();
		this.setState( { bounces: false } );
	}

	onHeaderLayout( { nativeEvent } ) {
		const { height } = nativeEvent.layout;
<<<<<<< HEAD
		// The layout animation should only be triggered if the header
		// height has changed after being mounted.
		if ( this.headerHeight !== 0 && height !== this.headerHeight ) {
			this.performRegularLayoutAnimation( {
				useLastLayoutAnimation: true,
			} );
		}
		this.headerHeight = height;
=======
		this.headerHeight = height;
		this.performRegularLayoutAnimation( {
			useLastLayoutAnimation: true,
		} );
>>>>>>> 9de6fea4
		this.onSetMaxHeight();
	}

	isCloseToBottom( { layoutMeasurement, contentOffset, contentSize } ) {
		return (
			layoutMeasurement.height + contentOffset.y >=
			contentSize.height - contentOffset.y
		);
	}

	isCloseToTop( { contentOffset } ) {
		return contentOffset.y < 10;
	}

	onScroll( { nativeEvent } ) {
		if ( this.isCloseToTop( nativeEvent ) ) {
			this.setState( { bounces: false } );
		} else {
			this.setState( { bounces: true } );
		}
	}

	onDismiss() {
		const { onDismiss } = this.props;

		if ( onDismiss ) {
			onDismiss();
		}

		this.onCloseBottomSheet();
	}

	onShouldEnableScroll( value ) {
		this.setState( { scrollEnabled: value } );
	}

	onShouldSetBottomSheetMaxHeight( value ) {
		this.setState( { isMaxHeightSet: value } );
	}

	isScrolling( value ) {
		this.setState( { isScrolling: value } );
	}

	onHandleClosingBottomSheet( action ) {
		this.setState( { handleClosingBottomSheet: action } );
	}

	onHandleHardwareButtonPress( action ) {
		this.setState( { handleHardwareButtonPress: action } );
	}

	onCloseBottomSheet() {
		const { onClose } = this.props;
		const { handleClosingBottomSheet } = this.state;
		if ( handleClosingBottomSheet ) {
			handleClosingBottomSheet();
			this.onHandleClosingBottomSheet( null );
		}
		if ( onClose ) {
			onClose();
		}
		this.onShouldSetBottomSheetMaxHeight( true );
	}

	setIsFullScreen( isFullScreen ) {
		if ( isFullScreen !== this.state.isFullScreen ) {
			if ( isFullScreen ) {
				this.setState( { isFullScreen, isMaxHeightSet: false } );
			} else {
				this.setState( { isFullScreen, isMaxHeightSet: true } );
			}
		}
	}

	onHardwareButtonPress() {
		const { onClose } = this.props;
		const { handleHardwareButtonPress } = this.state;
		if ( handleHardwareButtonPress && handleHardwareButtonPress() ) {
			return;
		}
		if ( onClose ) {
			return onClose();
		}
	}

	getContentStyle() {
		const { safeAreaBottomInset } = this.state;
		return {
			paddingBottom:
				( safeAreaBottomInset || 0 ) +
				styles.scrollableContent.paddingBottom,
		};
	}

	render() {
		const {
			title = '',
			isVisible,
			leftButton,
			rightButton,
			header,
			hideHeader,
			style = {},
			contentStyle = {},
			getStylesFromColorScheme,
			children,
			withHeaderSeparator = false,
			hasNavigation,
			...rest
		} = this.props;
		const {
			maxHeight,
			bounces,
			safeAreaBottomInset,
			safeAreaTopInset,
			isScrolling,
			scrollEnabled,
			isMaxHeightSet,
			isFullScreen,
		} = this.state;

		const panResponder = PanResponder.create( {
			onMoveShouldSetPanResponder: ( evt, gestureState ) => {
				// 'swiping-to-close' option is temporarily and partially disabled
				//	on Android ( swipe / drag is still available in the top most area - near drag indicator)
				if ( Platform.OS === 'ios' ) {
					// Activates swipe down over child Touchables if the swipe is long enough.
					// With this we can adjust sensibility on the swipe vs tap gestures.
					if ( gestureState.dy > 3 && ! bounces ) {
						gestureState.dy = 0;
						return true;
					}
				}
				return false;
			},
		} );

		const backgroundStyle = getStylesFromColorScheme(
			styles.background,
			styles.backgroundDark
		);

		const bottomSheetHeaderTitleStyle = getStylesFromColorScheme(
			styles.bottomSheetHeaderTitle,
			styles.bottomSheetHeaderTitleDark
		);

		let listStyle = {};
		if ( isFullScreen ) {
			listStyle = { flexGrow: 1 };
		} else if ( isMaxHeightSet ) {
			listStyle = { maxHeight };

			// Allow setting a "static" height of the bottom sheet
			// by settting the min height to the max height.
			if ( this.props.setMinHeightToMaxHeight ) {
				listStyle.minHeight = maxHeight;
			}
		}

		const listProps = {
			disableScrollViewPanResponder: true,
			bounces,
			onScroll: this.onScroll,
			onScrollBeginDrag: this.onScrollBeginDrag,
			onScrollEndDrag: this.onScrollEndDrag,
			scrollEventThrottle: 16,
			contentContainerStyle: [
				styles.content,
				hideHeader && styles.emptyHeader,
				contentStyle,
				isFullScreen && { flexGrow: 1 },
			],
			style: listStyle,
			safeAreaBottomInset,
			scrollEnabled,
			automaticallyAdjustContentInsets: false,
		};

		const WrapperView = hasNavigation ? View : ScrollView;

		const getHeader = () => (
			<>
				{ header || (
					<View style={ styles.bottomSheetHeader }>
						<View style={ styles.flex }>{ leftButton }</View>
						<Text
							style={ bottomSheetHeaderTitleStyle }
							maxFontSizeMultiplier={ 3 }
						>
							{ title }
						</Text>
						<View style={ styles.flex }>{ rightButton }</View>
					</View>
				) }
				{ withHeaderSeparator && <View style={ styles.separator } /> }
			</>
		);

		return (
			<Modal
				isVisible={ isVisible }
				style={ styles.bottomModal }
				animationInTiming={ 400 }
				animationOutTiming={ 300 }
				backdropTransitionInTiming={ 50 }
				backdropTransitionOutTiming={ 50 }
				backdropOpacity={ 0.2 }
				onBackdropPress={ this.onCloseBottomSheet }
				onBackButtonPress={ this.onHardwareButtonPress }
				onSwipe={ this.onCloseBottomSheet }
				onDismiss={ Platform.OS === 'ios' ? this.onDismiss : undefined }
				onModalHide={
					Platform.OS === 'android' ? this.onDismiss : undefined
				}
				swipeDirection="down"
				onMoveShouldSetResponder={
					scrollEnabled &&
					panResponder.panHandlers.onMoveShouldSetResponder
				}
				onMoveShouldSetResponderCapture={
					scrollEnabled &&
					panResponder.panHandlers.onMoveShouldSetResponderCapture
				}
				onAccessibilityEscape={ this.onCloseBottomSheet }
				{ ...rest }
			>
				<KeyboardAvoidingView
					behavior={ Platform.OS === 'ios' && 'padding' }
					style={ {
						...backgroundStyle,
						borderColor: 'rgba(0, 0, 0, 0.1)',
						marginTop:
							Platform.OS === 'ios' && isFullScreen
								? safeAreaTopInset
								: 0,
						flex: isFullScreen ? 1 : undefined,
						...( Platform.OS === 'android' && isFullScreen
							? styles.backgroundFullScreen
							: {} ),
						...style,
					} }
					keyboardVerticalOffset={ -safeAreaBottomInset }
				>
					<View onLayout={ this.onHeaderLayout }>
						{ ! ( Platform.OS === 'android' && isFullScreen ) && (
							<View style={ styles.dragIndicator } />
						) }
						{ ! hideHeader && getHeader() }
					</View>
					<WrapperView
						{ ...( hasNavigation
							? { style: listProps.style }
							: listProps ) }
					>
						<BottomSheetProvider
							value={ {
								shouldEnableBottomSheetScroll: this
									.onShouldEnableScroll,
								shouldEnableBottomSheetMaxHeight: this
									.onShouldSetBottomSheetMaxHeight,
								isBottomSheetContentScrolling: isScrolling,
								onHandleClosingBottomSheet: this
									.onHandleClosingBottomSheet,
								onHandleHardwareButtonPress: this
									.onHandleHardwareButtonPress,
								listProps,
								setIsFullScreen: this.setIsFullScreen,
								safeAreaBottomInset,
							} }
						>
							{ hasNavigation ? (
								<>{ children }</>
							) : (
								<TouchableHighlight accessible={ false }>
									<>{ children }</>
								</TouchableHighlight>
							) }
						</BottomSheetProvider>
						{ ! hasNavigation && (
							<View
								style={ {
									height:
										safeAreaBottomInset ||
										styles.scrollableContent.paddingBottom,
								} }
							/>
						) }
					</WrapperView>
				</KeyboardAvoidingView>
			</Modal>
		);
	}
}

function getWidth() {
	return Math.min(
		Dimensions.get( 'window' ).width,
		styles.background.maxWidth
	);
}

const ThemedBottomSheet = withPreferredColorScheme( BottomSheet );

ThemedBottomSheet.getWidth = getWidth;
ThemedBottomSheet.Button = Button;
ThemedBottomSheet.Cell = Cell;
ThemedBottomSheet.SubSheet = BottomSheetSubSheet;
ThemedBottomSheet.NavigationHeader = NavigationHeader;
ThemedBottomSheet.CyclePickerCell = CyclePickerCell;
ThemedBottomSheet.PickerCell = PickerCell;
ThemedBottomSheet.SwitchCell = SwitchCell;
ThemedBottomSheet.RangeCell = RangeCell;
ThemedBottomSheet.ColorCell = ColorCell;
ThemedBottomSheet.LinkCell = LinkCell;
ThemedBottomSheet.LinkSuggestionItemCell = LinkSuggestionItemCell;
ThemedBottomSheet.RadioCell = RadioCell;
ThemedBottomSheet.NavigationScreen = NavigationScreen;
ThemedBottomSheet.NavigationContainer = NavigationContainer;

export default ThemedBottomSheet;<|MERGE_RESOLUTION|>--- conflicted
+++ resolved
@@ -124,11 +124,8 @@
 		const { duration, easing } = event;
 
 		if ( duration && easing ) {
-<<<<<<< HEAD
-=======
 			// This layout animation is the same as the React Native's KeyboardAvoidingView component.
 			// Reference: https://github.com/facebook/react-native/blob/266b21baf35e052ff28120f79c06c4f6dddc51a9/Libraries/Components/Keyboard/KeyboardAvoidingView.js#L119-L128
->>>>>>> 9de6fea4
 			const animationConfig = {
 				// We have to pass the duration equal to minimal accepted duration defined here: RCTLayoutAnimation.m
 				duration: duration > 10 ? duration : 10,
@@ -188,19 +185,12 @@
 			);
 		}
 
-<<<<<<< HEAD
-=======
 		// 'Will' keyboard events are not available on Android.
 		// Reference: https://reactnative.dev/docs/0.61/keyboard#addlistener
->>>>>>> 9de6fea4
 		this.keyboardShowListener = Keyboard.addListener(
 			Platform.OS === 'ios' ? 'keyboardWillShow' : 'keyboardDidShow',
 			this.keyboardShow
 		);
-<<<<<<< HEAD
-
-=======
->>>>>>> 9de6fea4
 		this.keyboardHideListener = Keyboard.addListener(
 			Platform.OS === 'ios' ? 'keyboardWillHide' : 'keyboardDidHide',
 			this.keyboardHide
@@ -284,7 +274,6 @@
 
 	onHeaderLayout( { nativeEvent } ) {
 		const { height } = nativeEvent.layout;
-<<<<<<< HEAD
 		// The layout animation should only be triggered if the header
 		// height has changed after being mounted.
 		if ( this.headerHeight !== 0 && height !== this.headerHeight ) {
@@ -293,12 +282,6 @@
 			} );
 		}
 		this.headerHeight = height;
-=======
-		this.headerHeight = height;
-		this.performRegularLayoutAnimation( {
-			useLastLayoutAnimation: true,
-		} );
->>>>>>> 9de6fea4
 		this.onSetMaxHeight();
 	}
 
